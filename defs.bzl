"""
buildfarm definitions that can be imported into other WORKSPACE files
"""

load("@rules_jvm_external//:defs.bzl", "maven_install")
load("@remote_apis//:repository_rules.bzl", "switched_rules_by_language")
load(
    "@io_bazel_rules_docker//repositories:repositories.bzl",
    container_repositories = "repositories",
)
load("@io_grpc_grpc_java//:repositories.bzl", "grpc_java_repositories")
load("@com_google_protobuf//:protobuf_deps.bzl", "protobuf_deps")

IO_NETTY_MODULES = [
    "buffer",
    "codec",
    "codec-http",
    "codec-http2",
    "codec-socks",
    "common",
    "handler",
    "handler-proxy",
    "resolver",
    "transport",
    "transport-native-epoll",
    "transport-native-kqueue",
    "transport-native-unix-common",
]

IO_GRPC_MODULES = [
    "api",
    "auth",
    "core",
    "context",
    "netty",
    "stub",
    "protobuf",
    "testing",
    "services",
]

def buildfarm_init(name = "buildfarm"):
    """
    Initialize the WORKSPACE for buildfarm-related targets

    Args:
      name: the name of the repository
    """
    maven_install(
        artifacts = [
                        "com.amazonaws:aws-java-sdk-autoscaling:1.11.729",
                        "com.amazonaws:aws-java-sdk-core:1.11.729",
                        "com.amazonaws:aws-java-sdk-ec2:1.11.729",
                        "com.amazonaws:aws-java-sdk-secretsmanager:1.11.729",
                        "com.amazonaws:aws-java-sdk-sns:1.11.729",
                        "com.amazonaws:aws-java-sdk-ssm:1.11.729",
                        "com.fasterxml.jackson.core:jackson-databind:2.9.8",
                        "com.github.jnr:jnr-constants:0.9.9",
                        "com.github.jnr:jnr-ffi:2.1.7",
                        "com.github.jnr:jffi:1.2.16",
                        "com.github.jnr:jffi:jar:native:1.2.16",
                        "com.github.jnr:jnr-posix:3.0.53",
                        "com.github.pcj:google-options:1.0.0",
                        "com.github.serceman:jnr-fuse:0.5.1",
                        "com.google.auth:google-auth-library-credentials:0.9.1",
                        "com.google.auth:google-auth-library-oauth2-http:0.9.1",
                        "com.google.code.findbugs:jsr305:3.0.1",
                        "com.google.errorprone:error_prone_core:0.92",
                        "com.google.errorprone:error_prone_annotations:2.2.0",
                        "com.google.guava:guava:28.2-jre",
                        "com.google.guava:failureaccess:1.0.1",
                        "com.google.j2objc:j2objc-annotations:1.1",
                        "com.google.jimfs:jimfs:1.1",
                        "com.google.protobuf:protobuf-java:3.10.0",
                        "com.google.protobuf:protobuf-java-util:3.10.0",
                        "com.google.truth:truth:0.44",
                        "com.googlecode.json-simple:json-simple:1.1.1",
<<<<<<< HEAD
                        "com.google.code.gson:gson:2.8.6",
=======
                        "com.jayway.jsonpath:json-path:2.4.0",
>>>>>>> f61e70f0
                    ] + ["io.netty:netty-%s:4.1.38.Final" % module for module in IO_NETTY_MODULES] +
                    ["io.grpc:grpc-%s:1.26.0" % module for module in IO_GRPC_MODULES] +
                    [
                        "junit:junit:4.12",
                        "org.apache.commons:commons-pool2:2.4.3",
                        "org.checkerframework:checker-qual:2.5.2",
                        "org.mockito:mockito-core:2.25.0",
                        "org.openjdk.jmh:jmh-core:1.23",
                        "org.openjdk.jmh:jmh-generator-annprocess:1.23",
                        "org.threeten:threetenbp:1.3.3",
                        "org.xerial:sqlite-jdbc:3.31.1",
                    ],
        repositories = [
            "https://repo.maven.apache.org/maven2",
            "https://jcenter.bintray.com",
        ],
    )

    switched_rules_by_language(
        name = "bazel_remote_apis_imports",
        java = True,
    )

    container_repositories()

    protobuf_deps()

    grpc_java_repositories()

    native.bind(
        name = "jar/redis/clients/jedis",
        actual = "@jedis//jar",
    )<|MERGE_RESOLUTION|>--- conflicted
+++ resolved
@@ -75,11 +75,8 @@
                         "com.google.protobuf:protobuf-java-util:3.10.0",
                         "com.google.truth:truth:0.44",
                         "com.googlecode.json-simple:json-simple:1.1.1",
-<<<<<<< HEAD
                         "com.google.code.gson:gson:2.8.6",
-=======
                         "com.jayway.jsonpath:json-path:2.4.0",
->>>>>>> f61e70f0
                     ] + ["io.netty:netty-%s:4.1.38.Final" % module for module in IO_NETTY_MODULES] +
                     ["io.grpc:grpc-%s:1.26.0" % module for module in IO_GRPC_MODULES] +
                     [
