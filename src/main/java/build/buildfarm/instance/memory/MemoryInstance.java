--- conflicted
+++ resolved
@@ -14,15 +14,11 @@
 
 package build.buildfarm.instance.memory;
 
-<<<<<<< HEAD
 import static build.buildfarm.instance.Utils.putBlob;
-
-import build.buildfarm.common.Watchdog;
-import build.buildfarm.common.ContentAddressableStorage;
-=======
 import static com.google.common.collect.Multimaps.synchronizedSetMultimap;
 import static com.google.common.util.concurrent.Futures.addCallback;
 import static com.google.common.util.concurrent.MoreExecutors.listeningDecorator;
+import static com.google.common.util.concurrent.MoreExecutors.directExecutor;
 import static java.util.Collections.synchronizedSortedMap;
 import static java.util.concurrent.Executors.newCachedThreadPool;
 
@@ -30,19 +26,17 @@
 import build.buildfarm.ac.GrpcActionCache;
 import build.buildfarm.cas.ContentAddressableStorage;
 import build.buildfarm.cas.ContentAddressableStorages;
->>>>>>> ec7a0536
 import build.buildfarm.common.DigestUtil;
 import build.buildfarm.common.DigestUtil.ActionKey;
+import build.buildfarm.common.Watchdog;
+import build.buildfarm.common.function.InterruptingPredicate;
 import build.buildfarm.instance.AbstractServerInstance;
 import build.buildfarm.instance.OperationsMap;
 import build.buildfarm.instance.TokenizableIterator;
-<<<<<<< HEAD
 import build.buildfarm.instance.TreeIterator;
 import build.buildfarm.instance.TreeIterator.DirectoryEntry;
-=======
 import build.buildfarm.v1test.ActionCacheConfig;
 import build.buildfarm.v1test.GrpcACConfig;
->>>>>>> ec7a0536
 import build.buildfarm.v1test.MemoryInstanceConfig;
 import build.buildfarm.v1test.OperationIteratorToken;
 import com.google.common.annotations.VisibleForTesting;
@@ -53,15 +47,7 @@
 import com.google.common.collect.MultimapBuilder;
 import com.google.common.collect.SetMultimap;
 import com.google.common.io.BaseEncoding;
-<<<<<<< HEAD
 import com.google.common.util.concurrent.MoreExecutors;
-import com.google.devtools.remoteexecution.v1test.Action;
-import com.google.devtools.remoteexecution.v1test.ActionResult;
-import com.google.devtools.remoteexecution.v1test.Digest;
-import com.google.devtools.remoteexecution.v1test.Directory;
-import com.google.devtools.remoteexecution.v1test.ExecuteOperationMetadata;
-import com.google.devtools.remoteexecution.v1test.Platform;
-=======
 import com.google.common.util.concurrent.FutureCallback;
 import com.google.common.util.concurrent.ListenableFuture;
 import com.google.common.util.concurrent.ListeningExecutorService;
@@ -72,22 +58,18 @@
 import build.bazel.remote.execution.v2.Directory;
 import build.bazel.remote.execution.v2.ExecuteOperationMetadata;
 import build.bazel.remote.execution.v2.Platform;
->>>>>>> ec7a0536
 import com.google.longrunning.Operation;
 import com.google.protobuf.Any;
 import com.google.protobuf.ByteString;
 import com.google.protobuf.Duration;
 import com.google.protobuf.InvalidProtocolBufferException;
-<<<<<<< HEAD
 import com.google.protobuf.util.Durations;
 import com.google.rpc.PreconditionFailure;
 import io.grpc.StatusException;
-import java.io.IOException;
-=======
 import io.grpc.Channel;
 import io.grpc.netty.NegotiationType;
 import io.grpc.netty.NettyChannelBuilder;
->>>>>>> ec7a0536
+import java.io.IOException;
 import java.io.InputStream;
 import java.io.OutputStream;
 import java.util.ArrayList;
@@ -105,7 +87,7 @@
 import java.util.logging.Logger;
 
 public class MemoryInstance extends AbstractServerInstance {
-  private final static Logger logger = Logger.getLogger(MemoryInstance.class.getName());
+  private static final Logger logger = Logger.getLogger(MemoryInstance.class.getName());
 
   private final MemoryInstanceConfig config;
   private final SetMultimap<String, Predicate<Operation>> watchers;
@@ -176,11 +158,6 @@
         name,
         digestUtil,
         config,
-<<<<<<< HEAD
-        /*contentAddressableStorage=*/ new MemoryLRUContentAddressableStorage(config.getCasMaxSizeBytes()),
-        /*watchers=*/ new ConcurrentHashMap<String, List<Predicate<Operation>>>(),
-        /*outstandingOperations=*/ new TreeMap<String, Operation>());
-=======
         ContentAddressableStorages.create(config.getCasConfig()),
         /* watchers=*/ synchronizedSetMultimap(
             MultimapBuilder
@@ -189,7 +166,6 @@
                 .build()),
         /* watcherService=*/ newCachedThreadPool(),
         new OutstandingOperations());
->>>>>>> ec7a0536
   }
 
   @VisibleForTesting
@@ -198,35 +174,19 @@
       DigestUtil digestUtil,
       MemoryInstanceConfig config,
       ContentAddressableStorage contentAddressableStorage,
-<<<<<<< HEAD
-      Map<String, List<Predicate<Operation>>> watchers,
-      Map<String, Operation> outstandingOperations) {
-=======
       SetMultimap<String, Predicate<Operation>> watchers,
       ExecutorService watcherService,
       OperationsMap outstandingOperations) {
->>>>>>> ec7a0536
     super(
         name,
         digestUtil,
         contentAddressableStorage,
         MemoryInstance.createActionCache(config.getActionCacheConfig(), contentAddressableStorage, digestUtil),
         outstandingOperations,
-<<<<<<< HEAD
-        /*completedOperations=*/ new DelegateCASMap<String, Operation>(contentAddressableStorage, Operation.parser(), digestUtil),
+        MemoryInstance.createCompletedOperationMap(contentAddressableStorage, digestUtil),
         /*activeBlobWrites=*/ new ConcurrentHashMap<Digest, ByteString>());
     this.config = config;
     this.watchers = watchers;
-    streams = new HashMap<String, ByteStringStreamSource>();
-    queuedOperations = new ArrayList<Operation>();
-    workers = new ArrayList<Worker>();
-    requeuers = new HashMap<String, Watchdog>();
-    operationTimeoutDelays = new HashMap<String, Watchdog>();
-=======
-        MemoryInstance.createCompletedOperationMap(contentAddressableStorage, digestUtil));
-    this.config = config;
-    this.watchers = watchers;
->>>>>>> ec7a0536
     this.outstandingOperations = outstandingOperations;
     this.watcherService = listeningDecorator(watcherService);
   }
@@ -308,7 +268,7 @@
     ByteStringStreamSource source = streams.get(name);
     if (source == null) {
       source = new ByteStringStreamSource();
-      source.getOutputStream().getCommittedFuture().addListener(() -> streams.remove(name), MoreExecutors.directExecutor());
+      source.getOutputStream().getCommittedFuture().addListener(() -> streams.remove(name), directExecutor());
       streams.put(name, source);
     }
     return source;
@@ -327,33 +287,12 @@
   @Override
   protected void enqueueOperation(Operation operation) {
     synchronized (queuedOperations) {
-<<<<<<< HEAD
       Preconditions.checkState(!Iterables.any(queuedOperations, (queuedOperation) -> queuedOperation.getName().equals(operation.getName())));
-=======
->>>>>>> ec7a0536
       queuedOperations.add(operation);
     }
   }
 
   @Override
-<<<<<<< HEAD
-  protected void updateOperationWatchers(Operation operation) {
-    synchronized (watchers) {
-      List<Predicate<Operation>> operationWatchers =
-          watchers.get(operation.getName());
-      if (operationWatchers != null) {
-        if (operation.getDone()) {
-          watchers.remove(operation.getName());
-        }
-        long unfilteredWatcherCount = operationWatchers.size();
-        super.updateOperationWatchers(operation);
-        ImmutableList.Builder<Predicate<Operation>> filteredWatchers = new ImmutableList.Builder<>();
-        long filteredWatcherCount = 0;
-        for (Predicate<Operation> watcher : operationWatchers) {
-          if (watcher.test(operation)) {
-            filteredWatchers.add(watcher);
-            filteredWatcherCount++;
-=======
   protected void updateOperationWatchers(Operation operation) throws InterruptedException {
     super.updateOperationWatchers(operation);
 
@@ -364,7 +303,6 @@
           @Override
           public Boolean call() {
             return watcher.test(operation) && !operation.getDone();
->>>>>>> ec7a0536
           }
         });
         addCallback(stillWatchingFuture, new FutureCallback<Boolean>() {
@@ -402,13 +340,8 @@
   }
 
   @Override
-<<<<<<< HEAD
   protected void onQueue(Operation operation, Action action) throws IOException, InterruptedException, StatusException {
     putBlob(this, digestUtil.compute(action), action.toByteString());
-=======
-  protected void onQueue(Operation operation, Action action) throws InterruptedException {
-    putBlob(action.toByteString());
->>>>>>> ec7a0536
   }
 
   @Override
@@ -418,7 +351,6 @@
     if (action.hasTimeout() && config.hasMaximumActionTimeout()) {
       Duration timeout = action.getTimeout();
       Duration maximum = config.getMaximumActionTimeout();
-<<<<<<< HEAD
       if (timeout.getSeconds() > maximum.getSeconds() ||
           (timeout.getSeconds() == maximum.getSeconds() && timeout.getNanos() > maximum.getNanos())) {
         preconditionFailure.addViolationsBuilder()
@@ -426,11 +358,6 @@
             .setSubject(TIMEOUT_OUT_OF_BOUNDS)
             .setDescription(Durations.toString(timeout) + " > " + Durations.toString(maximum));
       }
-=======
-      Preconditions.checkState(
-          timeout.getSeconds() < maximum.getSeconds() ||
-              (timeout.getSeconds() == maximum.getSeconds() && timeout.getNanos() < maximum.getNanos()));
->>>>>>> ec7a0536
     }
 
     super.validateAction(action, preconditionFailure);
@@ -473,7 +400,7 @@
       } else if (isComplete(operation)) {
         operationStatus = "completed";
       }
-      System.out.println(String.format("Operation %s was %s", operationName, operationStatus));
+      logger.info(String.format("Operation %s was %s", operationName, operationStatus));
     } else if (isExecuting(operation)) {
       Watchdog requeuer = requeuers.get(operationName);
       if (requeuer == null) {
@@ -516,31 +443,24 @@
 
   private void onDispatched(Operation operation) {
     Duration timeout = config.getOperationPollTimeout();
-<<<<<<< HEAD
     Watchdog requeuer = new Watchdog(timeout, () -> {
-      System.out.println("REQUEUEING " + operation.getName());
-      try {
-        putOperation(operation);
-      } catch (InterruptedException e) {
-        Thread.currentThread().interrupt();
-      }
+      logger.info("REQUEUEING " + operation.getName());
+      requeueOperation(operation);
     });
-=======
-    Watchdog requeuer = new Watchdog(timeout, () -> requeueOperation(operation));
->>>>>>> ec7a0536
     requeuers.put(operation.getName(), requeuer);
     new Thread(requeuer).start();
   }
 
-  @Override
-<<<<<<< HEAD
+  private Command expectCommand(Operation operation) throws InterruptedException {
+    Action action = expectAction(operation);
+    return getUnchecked(expectCommand(action.getCommandDigest()));
+  }
+
+  @Override
   protected boolean matchOperation(Operation operation) throws InterruptedException {
-=======
-  protected boolean matchOperation(Operation operation) {
     Command command = expectCommand(operation);
     Preconditions.checkState(command != null, "command not found");
 
->>>>>>> ec7a0536
     ImmutableList.Builder<Worker> rejectedWorkers = new ImmutableList.Builder<>();
     boolean dispatched = false;
     synchronized (workers) {
@@ -560,57 +480,28 @@
     return dispatched;
   }
 
-<<<<<<< HEAD
-  private void matchSynchronized(Platform platform, MatchListener listener) throws InterruptedException {
-    ImmutableList.Builder<Operation> rejectedOperations = new ImmutableList.Builder<Operation>();
+  private void matchSynchronized(
+      Platform platform,
+      MatchListener listener) throws InterruptedException {
+    ImmutableList.Builder<Operation> rejectedOperations = ImmutableList.builder();
     boolean matched = false;
     while (!matched && !queuedOperations.isEmpty()) {
       Operation operation = queuedOperations.remove(0);
-      if (satisfiesRequirements(platform, operation)) {
+      Command command = expectCommand(operation);
+      if (command == null) {
+        cancelOperation(operation.getName());
+      } else if (satisfiesRequirements(platform, command)) {
         matched = true;
         if (listener.onOperation(operation)) {
           onDispatched(operation);
-          /*
-          for this context, we need to make the requeue go into a bucket during onOperation
-        } else if (!requeueOnFailure) {
-          rejectedOperations.add(operation);
-          */
-=======
-  @Override
-  public void match(
-      Platform platform,
-      boolean requeueOnFailure,
-      Predicate<Operation> onMatch)
-      throws InterruptedException {
-    synchronized (queuedOperations) {
-      ImmutableList.Builder<Operation> rejectedOperations = new ImmutableList.Builder<Operation>();
-      boolean matched = false;
-      while (!matched && !queuedOperations.isEmpty()) {
-        Operation operation = queuedOperations.remove(0);
-        Command command = expectCommand(operation);
-        if (command == null) {
-          cancelOperation(operation.getName());
-        } else {
-          if (satisfiesRequirements(platform, command)) {
-            matched = true;
-            if (onMatch.test(operation)) {
-              onDispatched(operation);
-            } else if (!requeueOnFailure) {
-              rejectedOperations.add(operation);
-            }
-          } else {
-            rejectedOperations.add(operation);
-          }
->>>>>>> ec7a0536
         }
       } else {
         rejectedOperations.add(operation);
       }
-<<<<<<< HEAD
     }
     Iterables.addAll(queuedOperations, rejectedOperations.build());
     if (!matched) {
-      synchronized (workers) {
+      synchronized(workers) {
         listener.onWaitStart();
         workers.add(new Worker(platform, listener));
       }
@@ -624,20 +515,7 @@
     }
   }
 
-  private boolean satisfiesRequirements(Platform platform, Operation operation) throws InterruptedException {
-    Action action = expectAction(operation);
-=======
-      Iterables.addAll(queuedOperations, rejectedOperations.build());
-      if (!matched) {
-        synchronized (workers) {
-          workers.add(new Worker(platform, onMatch));
-        }
-      }
-    }
-  }
-
-  private boolean satisfiesRequirements(Platform platform, Command command) {
->>>>>>> ec7a0536
+  private boolean satisfiesRequirements(Platform platform, Command command) throws InterruptedException {
     // string compare only
     // no duplicate names
     ImmutableMap.Builder<String, String> provisionsBuilder =
@@ -659,40 +537,6 @@
   public boolean watchOperation(
       String operationName,
       Predicate<Operation> watcher) {
-<<<<<<< HEAD
-    if (watchInitialState) {
-      Operation operation = getOperation(operationName);
-      if (!watcher.test(operation)) {
-        // watcher processed completed state
-        return true;
-      }
-      if (operation == null || operation.getDone()) {
-        // watcher did not process completed state
-        return false;
-      }
-    }
-    Operation completedOperation = null;
-    synchronized (watchers) {
-      List<Predicate<Operation>> operationWatchers = watchers.get(operationName);
-      if (operationWatchers == null) {
-        /* we can race on the synchronization and miss a done, where the
-         * watchers list has been removed, making it necessary to check for the
-         * operation within this context */
-        Operation operation = getOperation(operationName);
-        if (operation == null || !watchInitialState) {
-          // missing operation with no initial state requires no handling
-          // leave non-watchInitialState watchers of missing items to linger
-          return true;
-        }
-        Preconditions.checkState(
-            operation.getDone(),
-            "watchers removed on incomplete operation");
-        completedOperation = operation;
-      } else {
-        operationWatchers.add(watcher);
-        return true;
-      }
-=======
     Operation operation = getOperation(operationName);
     if (!watcher.test(operation)) {
       // watcher processed completed state
@@ -707,11 +551,8 @@
     if (operation == null || operation.getDone()) {
       // guarantee at least once delivery
       return !watcher.test(operation);
->>>>>>> ec7a0536
-    }
-    // the failed watcher test indicates that it did not handle the
-    // completed state
-    return !watcher.test(completedOperation);
+    }
+    return true;
   }
 
   @Override
