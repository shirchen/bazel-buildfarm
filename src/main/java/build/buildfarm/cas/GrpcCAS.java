--- conflicted
+++ resolved
@@ -177,24 +177,18 @@
     }
   }
 
-<<<<<<< HEAD
   public static Write newWrite(
       Channel channel,
       String instanceName,
       Digest digest,
       UUID uuid) {
-    String resourceName = ByteStreamUploader.getResourceName(uuid, instanceName, digest);
+    HashCode hash = HashCode.fromString(digest.getHash());
+    String resourceName = ByteStreamUploader.uploadResourceName(
+        instanceName, uuid, hash, digest.getSizeBytes());
     Supplier<ByteStreamBlockingStub> bsBlockingStub = Suppliers.memoize(
         () -> ByteStreamGrpc.newBlockingStub(channel));
     Supplier<ByteStreamStub> bsStub = Suppliers.memoize(
         () -> ByteStreamGrpc.newStub(channel));
-=======
-  @Override
-  public Write getWrite(Digest digest, UUID uuid) {
-    HashCode hash = HashCode.fromString(digest.getHash());
-    String resourceName = ByteStreamUploader.uploadResourceName(
-        instanceName, uuid, hash, digest.getSizeBytes());
->>>>>>> c8967e22
     return new StubWriteOutputStream(
         bsBlockingStub,
         bsStub,
