// Copyright 2018 The Bazel Authors. All rights reserved.
//
// Licensed under the Apache License, Version 2.0 (the "License");
// you may not use this file except in compliance with the License.
// You may obtain a copy of the License at
//
//    http://www.apache.org/licenses/LICENSE-2.0
//
// Unless required by applicable law or agreed to in writing, software
// distributed under the License is distributed on an "AS IS" BASIS,
// WITHOUT WARRANTIES OR CONDITIONS OF ANY KIND, either express or implied.
// See the License for the specific language governing permissions and
// limitations under the License.

package build.buildfarm.instance;

import static com.google.common.truth.Truth.assertThat;
import static build.buildfarm.instance.AbstractServerInstance.ACTION_INPUT_ROOT_DIRECTORY_PATH;
import static build.buildfarm.instance.AbstractServerInstance.DIRECTORY_NOT_SORTED;
import static build.buildfarm.instance.AbstractServerInstance.DUPLICATE_DIRENT;
import static build.buildfarm.instance.AbstractServerInstance.OUTPUT_DIRECTORY_IS_OUTPUT_ANCESTOR;
import static build.buildfarm.instance.AbstractServerInstance.OUTPUT_FILE_IS_OUTPUT_ANCESTOR;
import static build.buildfarm.instance.AbstractServerInstance.VIOLATION_TYPE_INVALID;

import build.bazel.remote.execution.v2.Digest;
import build.bazel.remote.execution.v2.Directory;
import build.bazel.remote.execution.v2.DirectoryNode;
import build.bazel.remote.execution.v2.FileNode;
import build.bazel.remote.execution.v2.Platform;
import build.buildfarm.common.DigestUtil;
import build.buildfarm.common.DigestUtil.ActionKey;
import build.buildfarm.common.DigestUtil.HashFunction;
import build.buildfarm.common.TokenizableIterator;
import build.buildfarm.common.TreeIterator.DirectoryEntry;
<<<<<<< HEAD
import build.buildfarm.common.Watcher;
=======
import build.buildfarm.common.Write;
>>>>>>> 594d4fac
import build.buildfarm.common.function.InterruptingPredicate;
import com.google.common.collect.ImmutableList;
import com.google.common.collect.ImmutableMap;
import com.google.common.collect.ImmutableSet;
import com.google.common.collect.Maps;
import com.google.common.collect.Sets;
import com.google.common.util.concurrent.ListenableFuture;
import com.google.longrunning.Operation;
import com.google.rpc.PreconditionFailure;
import com.google.rpc.PreconditionFailure.Violation;
import java.io.InputStream;
import java.util.Stack;
import java.util.logging.Logger;
import org.junit.Test;
import org.junit.runner.RunWith;
import org.junit.runners.JUnit4;

@RunWith(JUnit4.class)
public class AbstractServerInstanceTest {
  private static final Logger logger = Logger.getLogger(AbstractServerInstanceTest.class.getName());

  private static final DigestUtil DIGEST_UTIL = new DigestUtil(HashFunction.SHA256);

  class DummyServerInstance extends AbstractServerInstance {
    DummyServerInstance() {
      super(
          /* name=*/ null,
          /* digestUtil=*/ null,
          /* contentAddressableStorage=*/ null,
          /* actionCache=*/ null,
          /* outstandingOperations=*/ null,
          /* completedOperations=*/ null,
          /* activeBlobWrites=*/ null);
    }

    @Override
    protected Logger getLogger() {
      return logger;
    }

    @Override
    protected int getTreeDefaultPageSize() {
      throw new UnsupportedOperationException();
    }

    @Override
    protected int getTreeMaxPageSize() {
      throw new UnsupportedOperationException();
    }

    @Override
    protected TokenizableIterator<DirectoryEntry> createTreeIterator(
        String reason, Digest rootDigest, String pageToken) {
      throw new UnsupportedOperationException();
    }

    @Override
    protected Operation createOperation(ActionKey actionKey) {
      throw new UnsupportedOperationException();
    }

    @Override
    protected boolean matchOperation(Operation operation) {
      throw new UnsupportedOperationException();
    }

    @Override
    protected void enqueueOperation(Operation operation) {
      throw new UnsupportedOperationException();
    }

    @Override
    protected Object operationLock(String operationName) {
      throw new UnsupportedOperationException();
    }

    @Override
    protected int getListOperationsDefaultPageSize() {
      throw new UnsupportedOperationException();
    }

    @Override
    protected int getListOperationsMaxPageSize() {
      throw new UnsupportedOperationException();
    }

    @Override
    protected TokenizableIterator<Operation> createOperationsIterator(String pageToken) {
      throw new UnsupportedOperationException();
    }

    @Override
    public ListenableFuture<Void> watchOperation(
        String operationName,
        Watcher watcher) {
      throw new UnsupportedOperationException();
    }

    @Override
    public void match(Platform platform, MatchListener listener) {
      throw new UnsupportedOperationException();
    }

    @Override
<<<<<<< HEAD
    public InputStream newStreamInput(String name, long offset) {
=======
    public InputStream newOperationStreamInput(String name, long offset) {
>>>>>>> 594d4fac
      throw new UnsupportedOperationException();
    }

    @Override
<<<<<<< HEAD
    public CommittingOutputStream getStreamOutput(String name, long expectedSize) {
=======
    public Write getOperationStreamWrite(String name) {
>>>>>>> 594d4fac
      throw new UnsupportedOperationException();
    }
  }

  @Test
  public void duplicateFileInputIsInvalid() {
    AbstractServerInstance instance = new DummyServerInstance();

    PreconditionFailure.Builder preconditionFailure =
        PreconditionFailure.newBuilder();
    instance.validateActionInputDirectory(
        ACTION_INPUT_ROOT_DIRECTORY_PATH,
        Directory.newBuilder()
            .addAllFiles(
                ImmutableList.of(
                    FileNode.newBuilder().setName("foo").build(),
                    FileNode.newBuilder().setName("foo").build()))
            .build(),
        /* pathDigests=*/ new Stack<>(),
        /* visited=*/ Sets.newHashSet(),
        /* directoriesIndex=*/ Maps.newHashMap(),
        /* inputFiles=*/ ImmutableSet.builder(),
        /* inputDirectories=*/ ImmutableSet.builder(),
        /* inputDigests=*/ ImmutableSet.builder(),
        preconditionFailure);

    assertThat(preconditionFailure.getViolationsCount()).isEqualTo(1);
    Violation violation = preconditionFailure.getViolationsList().get(0);
    assertThat(violation.getType()).isEqualTo(VIOLATION_TYPE_INVALID);
    assertThat(violation.getSubject()).isEqualTo("/: foo");
    assertThat(violation.getDescription()).isEqualTo(DUPLICATE_DIRENT);
  }

  @Test
  public void unsortedFileInputIsInvalid() {
    AbstractServerInstance instance = new DummyServerInstance();

    PreconditionFailure.Builder preconditionFailure =
        PreconditionFailure.newBuilder();
    instance.validateActionInputDirectory(
        ACTION_INPUT_ROOT_DIRECTORY_PATH,
        Directory.newBuilder()
            .addAllFiles(
                ImmutableList.of(
                    FileNode.newBuilder().setName("foo").build(),
                    FileNode.newBuilder().setName("bar").build()))
            .build(),
        /* pathDigests=*/ new Stack<>(),
        /* visited=*/ Sets.newHashSet(),
        /* directoriesIndex=*/ Maps.newHashMap(),
        /* inputFiles=*/ ImmutableSet.builder(),
        /* inputDirectories=*/ ImmutableSet.builder(),
        /* inputDigests=*/ ImmutableSet.builder(),
        preconditionFailure);

    assertThat(preconditionFailure.getViolationsCount()).isEqualTo(1);
    Violation violation = preconditionFailure.getViolationsList().get(0);
    assertThat(violation.getType()).isEqualTo(VIOLATION_TYPE_INVALID);
    assertThat(violation.getSubject()).isEqualTo("/: foo > bar");
    assertThat(violation.getDescription()).isEqualTo(DIRECTORY_NOT_SORTED);
  }

  @Test
  public void duplicateDirectoryInputIsInvalid() {
    AbstractServerInstance instance = new DummyServerInstance();

    Directory emptyDirectory = Directory.getDefaultInstance();
    Digest emptyDirectoryDigest = DIGEST_UTIL.compute(emptyDirectory);
    PreconditionFailure.Builder preconditionFailure =
        PreconditionFailure.newBuilder();
    instance.validateActionInputDirectory(
        ACTION_INPUT_ROOT_DIRECTORY_PATH,
        Directory.newBuilder()
            .addAllDirectories(
                ImmutableList.of(
                    DirectoryNode.newBuilder()
                        .setName("foo")
                        .setDigest(emptyDirectoryDigest)
                        .build(),
                    DirectoryNode.newBuilder()
                        .setName("foo")
                        .setDigest(emptyDirectoryDigest)
                        .build()))
            .build(),
        /* pathDigests=*/ new Stack<>(),
        /* visited=*/ Sets.newHashSet(),
        /* directoriesIndex=*/ ImmutableMap.of(emptyDirectoryDigest, emptyDirectory),
        /* inputFiles=*/ ImmutableSet.builder(),
        /* inputDirectories=*/ ImmutableSet.builder(),
        /* inputDigests=*/ ImmutableSet.builder(),
        preconditionFailure);

    assertThat(preconditionFailure.getViolationsCount()).isEqualTo(1);
    assertThat(preconditionFailure.getViolationsCount()).isEqualTo(1);
    Violation violation = preconditionFailure.getViolationsList().get(0);
    assertThat(violation.getType()).isEqualTo(VIOLATION_TYPE_INVALID);
    assertThat(violation.getSubject()).isEqualTo("/: foo");
    assertThat(violation.getDescription()).isEqualTo(DUPLICATE_DIRENT);
  }

  @Test
  public void unsortedDirectoryInputIsInvalid() {
    AbstractServerInstance instance = new DummyServerInstance();

    Directory emptyDirectory = Directory.getDefaultInstance();
    Digest emptyDirectoryDigest = DIGEST_UTIL.compute(emptyDirectory);
    PreconditionFailure.Builder preconditionFailure =
        PreconditionFailure.newBuilder();
    instance.validateActionInputDirectory(
        ACTION_INPUT_ROOT_DIRECTORY_PATH,
        Directory.newBuilder()
            .addAllDirectories(
                ImmutableList.of(
                    DirectoryNode.newBuilder()
                        .setName("foo")
                        .setDigest(emptyDirectoryDigest)
                        .build(),
                    DirectoryNode.newBuilder()
                        .setName("bar")
                        .setDigest(emptyDirectoryDigest)
                        .build()))
            .build(),
        /* pathDigests=*/ new Stack<>(),
        /* visited=*/ Sets.newHashSet(),
        /* directoriesIndex=*/ ImmutableMap.of(emptyDirectoryDigest, emptyDirectory),
        /* inputFiles=*/ ImmutableSet.builder(),
        /* inputDirectories=*/ ImmutableSet.builder(),
        /* inputDigests=*/ ImmutableSet.builder(),
        preconditionFailure);

    assertThat(preconditionFailure.getViolationsCount()).isEqualTo(1);
    Violation violation = preconditionFailure.getViolationsList().get(0);
    assertThat(violation.getType()).isEqualTo(VIOLATION_TYPE_INVALID);
    assertThat(violation.getSubject()).isEqualTo("/: foo > bar");
    assertThat(violation.getDescription()).isEqualTo(DIRECTORY_NOT_SORTED);
  }

  @Test
  public void nestedOutputDirectoriesAreInvalid() {
    PreconditionFailure.Builder preconditionFailureBuilder =
        PreconditionFailure.newBuilder();
    AbstractServerInstance.validateOutputs(
        ImmutableSet.<String>of(),
        ImmutableSet.<String>of(),
        ImmutableSet.<String>of(),
        ImmutableSet.<String>of("foo", "foo/bar"),
        preconditionFailureBuilder);
    PreconditionFailure preconditionFailure =
        preconditionFailureBuilder.build();
    assertThat(preconditionFailure.getViolationsCount()).isEqualTo(1);
    Violation violation = preconditionFailure.getViolationsList().get(0);
    assertThat(violation.getType()).isEqualTo(VIOLATION_TYPE_INVALID);
    assertThat(violation.getSubject()).isEqualTo("foo");
    assertThat(violation.getDescription()).isEqualTo(OUTPUT_DIRECTORY_IS_OUTPUT_ANCESTOR);
  }

  @Test
  public void outputDirectoriesContainingOutputFilesAreInvalid() {
    PreconditionFailure.Builder preconditionFailureBuilder =
        PreconditionFailure.newBuilder();
    AbstractServerInstance.validateOutputs(
        ImmutableSet.<String>of(),
        ImmutableSet.<String>of(),
        ImmutableSet.<String>of("foo/bar"),
        ImmutableSet.<String>of("foo"),
        preconditionFailureBuilder);
    PreconditionFailure preconditionFailure =
        preconditionFailureBuilder.build();
    assertThat(preconditionFailure.getViolationsCount()).isEqualTo(1);
    Violation violation = preconditionFailure.getViolationsList().get(0);
    assertThat(violation.getType()).isEqualTo(VIOLATION_TYPE_INVALID);
    assertThat(violation.getSubject()).isEqualTo("foo");
    assertThat(violation.getDescription()).isEqualTo(OUTPUT_DIRECTORY_IS_OUTPUT_ANCESTOR);
  }

  @Test
  public void outputFilesAsOutputDirectoryAncestorsAreInvalid() {
    PreconditionFailure.Builder preconditionFailureBuilder =
        PreconditionFailure.newBuilder();
    AbstractServerInstance.validateOutputs(
        ImmutableSet.<String>of(),
        ImmutableSet.<String>of(),
        ImmutableSet.<String>of("foo"),
        ImmutableSet.<String>of("foo/bar"),
        preconditionFailureBuilder);
    PreconditionFailure preconditionFailure =
        preconditionFailureBuilder.build();
    assertThat(preconditionFailure.getViolationsCount()).isEqualTo(1);
    Violation violation = preconditionFailure.getViolationsList().get(0);
    assertThat(violation.getType()).isEqualTo(VIOLATION_TYPE_INVALID);
    assertThat(violation.getSubject()).isEqualTo("foo");
    assertThat(violation.getDescription()).isEqualTo(OUTPUT_FILE_IS_OUTPUT_ANCESTOR);
  }
}<|MERGE_RESOLUTION|>--- conflicted
+++ resolved
@@ -32,11 +32,8 @@
 import build.buildfarm.common.DigestUtil.HashFunction;
 import build.buildfarm.common.TokenizableIterator;
 import build.buildfarm.common.TreeIterator.DirectoryEntry;
-<<<<<<< HEAD
 import build.buildfarm.common.Watcher;
-=======
 import build.buildfarm.common.Write;
->>>>>>> 594d4fac
 import build.buildfarm.common.function.InterruptingPredicate;
 import com.google.common.collect.ImmutableList;
 import com.google.common.collect.ImmutableMap;
@@ -141,20 +138,12 @@
     }
 
     @Override
-<<<<<<< HEAD
-    public InputStream newStreamInput(String name, long offset) {
-=======
     public InputStream newOperationStreamInput(String name, long offset) {
->>>>>>> 594d4fac
-      throw new UnsupportedOperationException();
-    }
-
-    @Override
-<<<<<<< HEAD
-    public CommittingOutputStream getStreamOutput(String name, long expectedSize) {
-=======
+      throw new UnsupportedOperationException();
+    }
+
+    @Override
     public Write getOperationStreamWrite(String name) {
->>>>>>> 594d4fac
       throw new UnsupportedOperationException();
     }
   }
